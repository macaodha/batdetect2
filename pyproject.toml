<<<<<<< HEAD
[tool]
uv = { dev-dependencies = [
    "ipykernel>=6.29.4",
    "setuptools>=69.5.1",
    "pytest>=8.1.1",
] }
[tool.pdm]
[tool.pdm.dev-dependencies]
dev = [
    "pytest>=7.2.2",
]

=======
>>>>>>> 2100a3e4
[project]
name = "batdetect2"
version = "1.1.1"
description = "Deep learning model for detecting and classifying bat echolocation calls in high frequency audio recordings."
authors = [
  { "name" = "Oisin Mac Aodha", "email" = "oisin.macaodha@ed.ac.uk" },
  { "name" = "Santiago Martinez Balvanera", "email" = "santiago.balvanera.20@ucl.ac.uk" },
]
dependencies = [
    "click>=8.1.7",
    "librosa>=0.10.1",
    "matplotlib>=3.7.1",
    "numpy>=1.23.5",
    "pandas>=1.5.3",
    "scikit-learn>=1.2.2",
    "scipy>=1.10.1",
<<<<<<< HEAD
    "torch>=1.13.1",
    "torchaudio",
    "torchvision",
    "soundevent[audio,geometry,plot]>=2.0.1",
    "click>=8.1.7",
    "netcdf4>=1.6.5",
    "tqdm>=4.66.2",
    "pytorch-lightning>=2.2.2",
    "cf-xarray>=0.9.0",
    "onnx>=1.16.0",
    "lightning[extra]>=2.2.2",
    "tensorboard>=2.16.2",
]
requires-python = ">=3.9"
=======
    "torch>=1.13.1,<2.5.0",
    "torchaudio>=1.13.1,<2.5.0",
    "torchvision>=0.14.0",
]
requires-python = ">=3.9,<3.13"
>>>>>>> 2100a3e4
readme = "README.md"
license = { text = "CC-by-nc-4" }
classifiers = [
  "Development Status :: 4 - Beta",
  "Intended Audience :: Science/Research",
  "Natural Language :: English",
  "Operating System :: OS Independent",
  "Programming Language :: Python :: 3.9",
  "Programming Language :: Python :: 3.10",
  "Programming Language :: Python :: 3.11",
  "Programming Language :: Python :: 3.12",
  "Topic :: Scientific/Engineering :: Artificial Intelligence",
  "Topic :: Software Development :: Libraries :: Python Modules",
  "Topic :: Multimedia :: Sound/Audio :: Analysis",
]
keywords = [
  "bat",
  "echolocation",
  "deep learning",
  "audio",
  "machine learning",
  "classification",
  "detection",
]

[build-system]
requires = ["hatchling"]
build-backend = "hatchling.build"

[project.scripts]
batdetect2 = "batdetect2.cli:cli"

[tool.uv]
dev-dependencies = [
    "debugpy>=1.8.8",
    "hypothesis>=6.118.7",
    "pyright>=1.1.388",
    "pytest>=7.2.2",
    "ruff>=0.7.3",
]

[tool.ruff]
line-length = 79
target-version = "py39"

<<<<<<< HEAD
[tool.isort]
profile = "black"
line_length = 79

[tool.ruff]
line-length = 79

[[tool.mypy.overrides]]
module = [
    "librosa",
    "pandas",
]
ignore_missing_imports = true
=======
[tool.ruff.format]
docstring-code-format = true
docstring-code-line-length = 79
>>>>>>> 2100a3e4

[tool.ruff.lint]
select = ["E4", "E7", "E9", "F", "B", "Q", "I", "NPY201"]

[tool.ruff.lint.pydocstyle]
convention = "numpy"

[tool.pyright]
include = ["batdetect2", "tests"]
venvPath = "."
venv = ".venv"
pythonVersion = "3.9"
pythonPlatform = "All"<|MERGE_RESOLUTION|>--- conflicted
+++ resolved
@@ -1,18 +1,3 @@
-<<<<<<< HEAD
-[tool]
-uv = { dev-dependencies = [
-    "ipykernel>=6.29.4",
-    "setuptools>=69.5.1",
-    "pytest>=8.1.1",
-] }
-[tool.pdm]
-[tool.pdm.dev-dependencies]
-dev = [
-    "pytest>=7.2.2",
-]
-
-=======
->>>>>>> 2100a3e4
 [project]
 name = "batdetect2"
 version = "1.1.1"
@@ -22,35 +7,27 @@
   { "name" = "Santiago Martinez Balvanera", "email" = "santiago.balvanera.20@ucl.ac.uk" },
 ]
 dependencies = [
-    "click>=8.1.7",
-    "librosa>=0.10.1",
-    "matplotlib>=3.7.1",
-    "numpy>=1.23.5",
-    "pandas>=1.5.3",
-    "scikit-learn>=1.2.2",
-    "scipy>=1.10.1",
-<<<<<<< HEAD
-    "torch>=1.13.1",
-    "torchaudio",
-    "torchvision",
-    "soundevent[audio,geometry,plot]>=2.0.1",
-    "click>=8.1.7",
-    "netcdf4>=1.6.5",
-    "tqdm>=4.66.2",
-    "pytorch-lightning>=2.2.2",
-    "cf-xarray>=0.9.0",
-    "onnx>=1.16.0",
-    "lightning[extra]>=2.2.2",
-    "tensorboard>=2.16.2",
-]
-requires-python = ">=3.9"
-=======
-    "torch>=1.13.1,<2.5.0",
-    "torchaudio>=1.13.1,<2.5.0",
-    "torchvision>=0.14.0",
+  "click>=8.1.7",
+  "librosa>=0.10.1",
+  "matplotlib>=3.7.1",
+  "numpy>=1.23.5",
+  "pandas>=1.5.3",
+  "scikit-learn>=1.2.2",
+  "scipy>=1.10.1",
+  "torch>=1.13.1,<2.5.0",
+  "torchaudio>=1.13.1,<2.5.0",
+  "torchvision>=0.14.0",
+  "soundevent[audio,geometry,plot]>=2.0.1",
+  "click>=8.1.7",
+  "netcdf4>=1.6.5",
+  "tqdm>=4.66.2",
+  "pytorch-lightning>=2.2.2",
+  "cf-xarray>=0.9.0",
+  "onnx>=1.16.0",
+  "lightning[extra]>=2.2.2",
+  "tensorboard>=2.16.2",
 ]
 requires-python = ">=3.9,<3.13"
->>>>>>> 2100a3e4
 readme = "README.md"
 license = { text = "CC-by-nc-4" }
 classifiers = [
@@ -85,36 +62,22 @@
 
 [tool.uv]
 dev-dependencies = [
-    "debugpy>=1.8.8",
-    "hypothesis>=6.118.7",
-    "pyright>=1.1.388",
-    "pytest>=7.2.2",
-    "ruff>=0.7.3",
+  "debugpy>=1.8.8",
+  "hypothesis>=6.118.7",
+  "pyright>=1.1.388",
+  "pytest>=7.2.2",
+  "ruff>=0.7.3",
+  "ipykernel>=6.29.4",
+  "setuptools>=69.5.1",
 ]
 
 [tool.ruff]
 line-length = 79
 target-version = "py39"
 
-<<<<<<< HEAD
-[tool.isort]
-profile = "black"
-line_length = 79
-
-[tool.ruff]
-line-length = 79
-
-[[tool.mypy.overrides]]
-module = [
-    "librosa",
-    "pandas",
-]
-ignore_missing_imports = true
-=======
 [tool.ruff.format]
 docstring-code-format = true
 docstring-code-line-length = 79
->>>>>>> 2100a3e4
 
 [tool.ruff.lint]
 select = ["E4", "E7", "E9", "F", "B", "Q", "I", "NPY201"]
