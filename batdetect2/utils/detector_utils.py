import json
import os
from typing import Any, Iterator, List, Optional, Tuple, Union

import librosa
import numpy as np
import pandas as pd
import torch
import torch.nn.functional as F

try:
    from numpy.exceptions import AxisError
except ImportError:
    from numpy import AxisError  # type: ignore

import batdetect2.detector.compute_features as feats
import batdetect2.detector.post_process as pp
import batdetect2.utils.audio_utils as au
from batdetect2.detector import models
from batdetect2.detector.parameters import DEFAULT_MODEL_PATH
from batdetect2.types import (
    Annotation,
    DetectionModel,
    FileAnnotation,
    ModelOutput,
    ModelParameters,
    PredictionResults,
    ProcessingConfiguration,
    ResultParams,
    RunResults,
    SpectrogramParameters,
)

__all__ = [
    "load_model",
    "list_audio_files",
    "format_single_result",
    "save_results_to_file",
    "iterate_over_chunks",
    "process_spectrogram",
    "process_audio_array",
    "process_file",
    "get_default_bd_args",
]


def get_default_bd_args():
    args = {}
    args["detection_threshold"] = 0.001
    args["time_expansion_factor"] = 1
    args["audio_dir"] = ""
    args["ann_dir"] = ""
    args["spec_slices"] = False
    args["chunk_size"] = 3
    args["spec_features"] = False
    args["cnn_features"] = False
    args["quiet"] = True
    args["save_preds_if_empty"] = True
    args["ann_dir"] = os.path.join(args["ann_dir"], "")
    return args


def list_audio_files(ip_dir: str) -> List[str]:
    """Get all audio files in directory.

    Args:
        ip_dir (str): Input directory.

    Returns:
        list: List of audio files. Only .wav files are returned. Paths are
        relative to ip_dir.

    Raises:
        FileNotFoundError: Input directory not found.
    """
    matches = []
    for root, _, filenames in os.walk(ip_dir):
        for filename in filenames:
            if filename.lower().endswith(".wav"):
                matches.append(os.path.join(root, filename))
    return matches


def load_model(
    model_path: str = DEFAULT_MODEL_PATH,
    load_weights: bool = True,
<<<<<<< HEAD
    device: Union[torch.device, str, None] = None,
=======
    device: Optional[torch.device] = None,
    weights_only: bool = True,
>>>>>>> 2100a3e4
) -> Tuple[DetectionModel, ModelParameters]:
    """Load model from file.

    Args:
        model_path (str): Path to model file. Defaults to DEFAULT_MODEL_PATH.
        load_weights (bool, optional): Load weights. Defaults to True.

    Returns:
        model, params: Model and parameters.

    Raises:
        FileNotFoundError: Model file not found.
        ValueError: Unknown model name.
    """
    if device is None:
        device = torch.device("cuda" if torch.cuda.is_available() else "cpu")

    if not os.path.isfile(model_path):
        raise FileNotFoundError("Model file not found.")

    net_params = torch.load(
        model_path,
        map_location=device,
        weights_only=weights_only,
    )

    params = net_params["params"]

    model: DetectionModel

    if params["model_name"] == "Net2DFast":
        model = models.Net2DFast(
            params["num_filters"],
            num_classes=len(params["class_names"]),
            emb_dim=params["emb_dim"],
            ip_height=params["ip_height"],
            resize_factor=params["resize_factor"],
        )
    elif params["model_name"] == "Net2DFastNoAttn":
        model = models.Net2DFastNoAttn(
            params["num_filters"],
            num_classes=len(params["class_names"]),
            emb_dim=params["emb_dim"],
            ip_height=params["ip_height"],
            resize_factor=params["resize_factor"],
        )
    elif params["model_name"] == "Net2DFastNoCoordConv":
        model = models.Net2DFastNoCoordConv(
            params["num_filters"],
            num_classes=len(params["class_names"]),
            emb_dim=params["emb_dim"],
            ip_height=params["ip_height"],
            resize_factor=params["resize_factor"],
        )
    else:
        raise ValueError("Unknown model.")

    if load_weights:
        model.load_state_dict(net_params["state_dict"])

    model = model.to(device)
    model.eval()

    return model, params


def _merge_results(predictions, spec_feats, cnn_feats, spec_slices):
    predictions_m = {
        "det_probs": np.array([]),
        "x_pos": np.array([]),
        "y_pos": np.array([]),
        "bb_widths": np.array([]),
        "bb_heights": np.array([]),
        "start_times": np.array([]),
        "end_times": np.array([]),
        "low_freqs": np.array([]),
        "high_freqs": np.array([]),
        "class_probs": np.array([]),
    }

    num_preds = np.sum([len(pp["det_probs"]) for pp in predictions])

    if num_preds > 0:
        for key in predictions[0].keys():
            predictions_m[key] = np.hstack(
                [pp[key] for pp in predictions if pp["det_probs"].shape[0] > 0]
            )

    if len(spec_feats) > 0:
        spec_feats = np.vstack(spec_feats)

    if len(cnn_feats) > 0:
        cnn_feats = np.vstack(cnn_feats)

    return predictions_m, spec_feats, cnn_feats, spec_slices


def get_annotations_from_preds(
    predictions: PredictionResults,
    class_names: List[str],
) -> List[Annotation]:
    """Get list of annotations from predictions."""
    # Get the best class prediction probability and index for each detection
    class_prob_best = predictions["class_probs"].max(0)
    class_ind_best = predictions["class_probs"].argmax(0)

    # Pack the results into a list of dictionaries
    annotations: List[Annotation] = [
        {
            "start_time": round(float(start_time), 4),
            "end_time": round(float(end_time), 4),
            "low_freq": int(low_freq),
            "high_freq": int(high_freq),
            "class": str(class_names[class_index]),
            "class_prob": round(float(class_prob), 3),
            "det_prob": round(float(det_prob), 3),
            "individual": "-1",
            "event": "Echolocation",
        }
        for (
            start_time,
            end_time,
            low_freq,
            high_freq,
            class_index,
            class_prob,
            det_prob,
        ) in zip(
            predictions["start_times"],
            predictions["end_times"],
            predictions["low_freqs"],
            predictions["high_freqs"],
            class_ind_best,
            class_prob_best,
            predictions["det_probs"],
        )
    ]
    return annotations


def format_single_result(
    file_id: str,
    time_exp: float,
    duration: float,
    predictions: PredictionResults,
    class_names: List[str],
) -> FileAnnotation:
    """Format results into the format expected by the annotation tool.

    Args:
        file_id (str): File ID.
        time_exp (float): Time expansion factor.
        duration (float): Duration of audio file.
        predictions (dict): Predictions.

    Returns:
        dict: Results in the format expected by the annotation tool.
    """
    try:
        # Get a single class prediction for the file
        class_overall = pp.overall_class_pred(
            predictions["det_probs"],
            predictions["class_probs"],
        )
        class_name = class_names[np.argmax(class_overall)]
        annotations = get_annotations_from_preds(predictions, class_names)
    except (AxisError, ValueError):
        # No detections
        class_overall = np.zeros(len(class_names))
        class_name = "None"
        annotations = []

    return {
        "id": file_id,
        "annotated": False,
        "issues": False,
        "notes": "Automatically generated.",
        "time_exp": time_exp,
        "duration": round(float(duration), 4),
        "annotation": annotations,
        "class_name": class_name,
    }


def convert_results(
    file_id: str,
    time_exp: float,
    duration: float,
    params: ResultParams,
    predictions,
    spec_feats,
    cnn_feats,
    spec_slices,
    nyquist_freq: Optional[float] = None,
) -> RunResults:
    """Convert results to dictionary as expected by the annotation tool.

    Args:
        file_id (str): File ID.
        time_exp (float): Time expansion factor.
        duration (float): Duration of audio file.
        params (dict): Model parameters.
        predictions (dict): Predictions.
        spec_feats (np.ndarray): Spectral features.
        cnn_feats (np.ndarray): CNN features.
        spec_slices (list): Spectrogram slices.

    Returns:
        dict: Dictionary with results.
    """

    pred_dict = format_single_result(
        file_id,
        time_exp,
        duration,
        predictions,
        params["class_names"],
    )

    # Remove high frequency detections
    if nyquist_freq is not None:
        pred_dict["annotation"] = [
            pred
            for pred in pred_dict["annotation"]
            if pred["high_freq"] <= nyquist_freq
        ]

    # combine into final results dictionary
    results: RunResults = {
        "pred_dict": pred_dict,
    }

    # add spectrogram features if they exist
    if len(spec_feats) > 0 and params["spec_features"]:
        results["spec_feats"] = spec_feats
        results["spec_feat_names"] = feats.get_feature_names()

    # add CNN features if they exist
    if len(cnn_feats) > 0 and params["cnn_features"]:
        results["cnn_feats"] = cnn_feats
        results["cnn_feat_names"] = [
            str(ii) for ii in range(cnn_feats.shape[1])
        ]

    # add spectrogram slices if they exist
    if len(spec_slices) > 0 and params["spec_slices"]:
        results["spec_slices"] = spec_slices

    return results


def save_results_to_file(results, op_path: str) -> None:
    """Save results to file.

    Will create the output directory if it does not exist.

    Args:
        results (dict): Results.
        op_path (str): Output path.
    """
    # make directory if it does not exist
    if not os.path.isdir(os.path.dirname(op_path)):
        os.makedirs(os.path.dirname(op_path))

    # save csv file - if there are predictions
    result_list = results["pred_dict"]["annotation"]

    results_df = pd.DataFrame(result_list)

    # add file name as a column
    results_df["file_name"] = results["pred_dict"]["id"]

    # rename index column
    results_df.index.name = "id"

    # create a csv file with predicted events
    if "class_prob" in results_df.columns:
        preds_df = results_df[
            [
                "det_prob",
                "start_time",
                "end_time",
                "high_freq",
                "low_freq",
                "class",
                "class_prob",
            ]
        ]
        preds_df.to_csv(op_path + ".csv", sep=",")

    if "spec_feats" in results.keys():
        # create csv file with spectrogram features
        spec_feats_df = pd.DataFrame(
            results["spec_feats"],
            columns=results["spec_feat_names"],
        )
        spec_feats_df.to_csv(
            op_path + "_spec_features.csv",
            sep=",",
            index=False,
            float_format="%.5f",
        )

    if "cnn_feats" in results.keys():
        # create csv file with cnn extracted features
        cnn_feats_df = pd.DataFrame(
            results["cnn_feats"],
            columns=results["cnn_feat_names"],
        )
        cnn_feats_df.to_csv(
            op_path + "_cnn_features.csv",
            sep=",",
            index=False,
            float_format="%.5f",
        )

    # save json file
    with open(op_path + ".json", "w", encoding="utf-8") as jsonfile:
        json.dump(results["pred_dict"], jsonfile, indent=2, sort_keys=True)


def compute_spectrogram(
    audio: np.ndarray,
    sampling_rate: float,
    params: SpectrogramParameters,
    device: torch.device,
) -> Tuple[float, torch.Tensor]:
    """Compute a spectrogram from an audio array.

    Will pad the audio array so that it is evenly divisible by the
    downsampling factors.

    Parameters
    ----------
    audio : np.ndarray
    sampling_rate : int
    params : SpectrogramParameters
        The parameters to use for generating the spectrogram.

    Returns
    -------
    duration : float
        The duration of the spectrgram in seconds.
    spec : torch.Tensor
        The spectrogram as a torch tensor.
    spec_np : np.ndarray, optional
        The spectrogram as a numpy array. Only returned if `return_np` is
        True, otherwise None.
    """
    # pad audio so it is evenly divisible by downsampling factors
    duration = audio.shape[0] / float(sampling_rate)
    audio = au.pad_audio(
        audio,
        sampling_rate,
        params["fft_win_length"],
        params["fft_overlap"],
        params["resize_factor"],
        params["spec_divide_factor"],
    )

    # generate spectrogram
    spec, _ = au.generate_spectrogram(audio, sampling_rate, params)

    # convert to pytorch
    spec = torch.from_numpy(spec).to(device)

    # add batch and channel dimensions
    spec = spec.unsqueeze(0).unsqueeze(0)

    # resize the spec
    resize_factor = params["resize_factor"]
    spec_op_shape = (
        int(params["spec_height"] * resize_factor),
        int(spec.shape[-1] * resize_factor),
    )
    spec = F.interpolate(
        spec,
        size=spec_op_shape,
        mode="bilinear",
        align_corners=False,
    )
    return duration, spec


def iterate_over_chunks(
    audio: np.ndarray,
    samplerate: float,
    chunk_size: float,
) -> Iterator[Tuple[float, np.ndarray]]:
    """Iterate over audio in chunks of size chunk_size.

    Parameters
    ----------
    audio : np.ndarray

    samplerate : int

    chunk_size : float
        Size of chunks in seconds.

    Yields
    ------
    chunk_start : float
        Start time of chunk in seconds.
    chunk : np.ndarray
    """
    nsamples = audio.shape[0]
    duration_full = nsamples / samplerate
    num_chunks = int(np.ceil(duration_full / chunk_size))
    for chunk_id in range(num_chunks):
        chunk_start = chunk_size * chunk_id
        chunk_length = int(samplerate * chunk_size)
        start_sample = chunk_id * chunk_length
        end_sample = np.minimum((chunk_id + 1) * chunk_length, nsamples)
        yield chunk_start, audio[start_sample:end_sample]


def _process_spectrogram(
    spec: torch.Tensor,
    samplerate: float,
    model: DetectionModel,
    config: ProcessingConfiguration,
) -> Tuple[PredictionResults, np.ndarray]:
    # evaluate model
    with torch.no_grad():
        outputs = model(spec)

    # run non-max suppression
    pred_nms_list, features = pp.run_nms(
        outputs,
        {
            "nms_kernel_size": config["nms_kernel_size"],
            "max_freq": config["max_freq"],
            "min_freq": config["min_freq"],
            "fft_win_length": config["fft_win_length"],
            "fft_overlap": config["fft_overlap"],
            "resize_factor": config["resize_factor"],
            "nms_top_k_per_sec": config["nms_top_k_per_sec"],
            "detection_threshold": config["detection_threshold"],
        },
        np.array([float(samplerate)]),
    )

    pred_nms = pred_nms_list[0]

    # if we have a background class
    class_probs = pred_nms.get("class_probs")
    if (class_probs is not None) and (
        class_probs.shape[0] > len(config["class_names"])
    ):
        pred_nms["class_probs"] = class_probs[:-1, :]

    return pred_nms, np.concatenate(features, axis=0)


def postprocess_model_outputs(
    outputs: ModelOutput,
    samp_rate: int,
    config: ProcessingConfiguration,
) -> Tuple[List[Annotation], np.ndarray]:
    # run non-max suppression
    pred_nms_list, features = pp.run_nms(
        outputs,
        {
            "nms_kernel_size": config["nms_kernel_size"],
            "max_freq": config["max_freq"],
            "min_freq": config["min_freq"],
            "fft_win_length": config["fft_win_length"],
            "fft_overlap": config["fft_overlap"],
            "resize_factor": config["resize_factor"],
            "nms_top_k_per_sec": config["nms_top_k_per_sec"],
            "detection_threshold": config["detection_threshold"],
        },
        np.array([float(samp_rate)]),
    )

    pred_nms = pred_nms_list[0]

    # if we have a background class
    class_probs = pred_nms.get("class_probs")
    if (class_probs is not None) and (
        class_probs.shape[0] > len(config["class_names"])
    ):
        pred_nms["class_probs"] = class_probs[:-1, :]

    annotations = get_annotations_from_preds(
        pred_nms,
        config["class_names"],
    )

    return annotations, features[0]


def process_spectrogram(
    spec: torch.Tensor,
    samplerate: int,
    model: DetectionModel,
    config: ProcessingConfiguration,
) -> Tuple[List[Annotation], np.ndarray]:
    """Process a spectrogram with detection model.

    Will run non-maximum suppression on the output of the model.

    Parameters
    ----------
    spec : torch.Tensor

    samplerate : int

    model : torch.nn.Module
        Detection model.

    config : pp.NonMaximumSuppressionConfig
        Parameters for non-maximum suppression.

    Returns
    -------
    detections: List[Annotation]
        List of detections predicted by the model.
    features : np.ndarray
        An array of CNN features associated with each annotation.
        The array is of shape (num_detections, num_features).
        Is empty if `config["cnn_features"]` is False.
    """
    pred_nms, features = _process_spectrogram(
        spec,
        samplerate,
        model,
        config,
    )

    detections = get_annotations_from_preds(
        pred_nms,
        config["class_names"],
    )

    return detections, features


def _process_audio_array(
    audio: np.ndarray,
    sampling_rate: float,
    model: DetectionModel,
    config: ProcessingConfiguration,
    device: torch.device,
) -> Tuple[PredictionResults, np.ndarray, torch.Tensor]:
    # load audio file and compute spectrogram
    _, spec = compute_spectrogram(
        audio,
        sampling_rate,
        {
            "fft_win_length": config["fft_win_length"],
            "fft_overlap": config["fft_overlap"],
            "spec_height": config["spec_height"],
            "resize_factor": config["resize_factor"],
            "spec_divide_factor": config["spec_divide_factor"],
            "max_freq": config["max_freq"],
            "min_freq": config["min_freq"],
            "spec_scale": config["spec_scale"],
            "denoise_spec_avg": config["denoise_spec_avg"],
            "max_scale_spec": config["max_scale_spec"],
        },
        device,
    )

    # process spectrogram with model
    pred_nms, features = _process_spectrogram(
        spec,
        sampling_rate,
        model,
        config,
    )

    return pred_nms, features, spec


def process_audio_array(
    audio: np.ndarray,
    sampling_rate: int,
    model: DetectionModel,
    config: ProcessingConfiguration,
    device: torch.device,
) -> Tuple[List[Annotation], np.ndarray, torch.Tensor]:
    """Process a single audio array with detection model.

    Parameters
    ----------
    audio : np.ndarray

    sampling_rate : int

    model : torch.nn.Module
        Detection model.

    config : ProcessingConfiguration
        Configuration for processing.

    device : torch.device
        Device to use for processing.

    Returns
    -------
    annotations : List[Annotation]
        List of annotations predicted by the model.
    features : np.ndarray
        Array of CNN features associated with each annotation.
        The array is of shape (num_detections, num_features).
    spec : torch.Tensor
        Spectrogram of the audio used as input.
    """
    pred_nms, features, spec = _process_audio_array(
        audio,
        sampling_rate,
        model,
        config,
        device,
    )

    annotations = get_annotations_from_preds(
        pred_nms,
        config["class_names"],
    )

    return annotations, features, spec


def process_file(
    audio_file: str,
    model: DetectionModel,
    config: ProcessingConfiguration,
    device: torch.device,
) -> Union[RunResults, Any]:
    """Process a single audio file with detection model.

    Will split the audio file into chunks if it is too long and
    process each chunk separately.

    Parameters
    ----------
    audio_file : str
        Path to audio file.

    model : torch.nn.Module
        Detection model.

    config : ProcessingConfiguration
        Configuration for processing.

    Returns
    -------
    results : Results or Any
        Results of processing audio file with the given detection model.
        Will be a dictionary if `config["return_raw_preds"]` is `True`,
    """
    # store temporary results here
    predictions = []
    spec_feats = []
    cnn_feats = []
    spec_slices = []

    # Get original sampling rate
    file_samp_rate = librosa.get_samplerate(audio_file)
<<<<<<< HEAD
    orig_samp_rate = file_samp_rate * float(
        config.get("time_expansion", 1.0) or 1.0
    )
=======
    orig_samp_rate = file_samp_rate * (config.get("time_expansion") or 1)
>>>>>>> 2100a3e4

    # load audio file
    sampling_rate, audio_full = au.load_audio(
        audio_file,
        time_exp_fact=config.get("time_expansion", 1) or 1,
        target_samp_rate=config["target_samp_rate"],
        scale=config["scale_raw_audio"],
        max_duration=config.get("max_duration"),
    )

    # loop through larger file and split into chunks
    # TODO: fix so that it overlaps correctly and takes care of
    # duplicate detections at borders
    for chunk_time, audio in iterate_over_chunks(
        audio_full,
        sampling_rate,
        config["chunk_size"],
    ):
        # Run detection model on chunk
        pred_nms, features, spec = _process_audio_array(
            audio,
            sampling_rate,
            model,
            config,
            device,
        )

        # convert to numpy
        spec_np = spec.detach().cpu().numpy().squeeze()

        # add chunk time to start and end times
        pred_nms["start_times"] += chunk_time
        pred_nms["end_times"] += chunk_time

        predictions.append(pred_nms)

        # extract features - if there are any calls detected
        if pred_nms["det_probs"].shape[0] == 0:
            continue

        if config["spec_features"]:
            spec_feats.append(feats.get_feats(spec_np, pred_nms, config))

        if config["cnn_features"]:
            cnn_feats.append(features[0])

        if config["spec_slices"]:
            spec_slices.extend(feats.extract_spec_slices(spec_np, pred_nms))

    # Merge results from chunks
    predictions, spec_feats, cnn_feats, spec_slices = _merge_results(
        predictions,
        spec_feats,
        cnn_feats,
        spec_slices,
    )

    # convert results to a dictionary in the right format
    results = convert_results(
        file_id=os.path.basename(audio_file),
        time_exp=config.get("time_expansion", 1) or 1,
        duration=audio_full.shape[0] / float(sampling_rate),
        params=config,
        predictions=predictions,
        spec_feats=spec_feats,
        cnn_feats=cnn_feats,
        spec_slices=spec_slices,
        nyquist_freq=orig_samp_rate / 2,
    )

    # summarize results
    if not config["quiet"]:
        summarize_results(results, predictions, config)

    if config["return_raw_preds"]:
        return predictions

    return results


def summarize_results(results, predictions, config):
    """Print summary of results."""
    num_detections = len(results["pred_dict"]["annotation"])
    print(f"{num_detections} call(s) detected above the threshold.")

    # print results for top n classes
    if num_detections > 0:
        class_overall = pp.overall_class_pred(
            predictions["det_probs"],
            predictions["class_probs"],
        )
        print("species name".ljust(30) + "probablity present")

        for class_index in np.argsort(class_overall)[::-1][: config["top_n"]]:
            print(
                config["class_names"][class_index].ljust(30)
                + str(round(class_overall[class_index], 3))
            )<|MERGE_RESOLUTION|>--- conflicted
+++ resolved
@@ -84,12 +84,8 @@
 def load_model(
     model_path: str = DEFAULT_MODEL_PATH,
     load_weights: bool = True,
-<<<<<<< HEAD
     device: Union[torch.device, str, None] = None,
-=======
-    device: Optional[torch.device] = None,
     weights_only: bool = True,
->>>>>>> 2100a3e4
 ) -> Tuple[DetectionModel, ModelParameters]:
     """Load model from file.
 
@@ -752,13 +748,7 @@
 
     # Get original sampling rate
     file_samp_rate = librosa.get_samplerate(audio_file)
-<<<<<<< HEAD
-    orig_samp_rate = file_samp_rate * float(
-        config.get("time_expansion", 1.0) or 1.0
-    )
-=======
     orig_samp_rate = file_samp_rate * (config.get("time_expansion") or 1)
->>>>>>> 2100a3e4
 
     # load audio file
     sampling_rate, audio_full = au.load_audio(
